--- conflicted
+++ resolved
@@ -32,12 +32,8 @@
         "react-virtuoso": "4.5.0"
     },
     "devDependencies": {
-<<<<<<< HEAD
         "@testing-library/react": "^14.0.0",
-        "@types/react": "18.2.18",
-=======
         "@types/react": "18.2.20",
->>>>>>> 90db6275
         "@types/react-dom": "18.2.7",
         "@typescript-eslint/eslint-plugin": "6.3.0",
         "@typescript-eslint/parser": "6.3.0",
