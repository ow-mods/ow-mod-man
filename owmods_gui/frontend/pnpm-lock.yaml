--- conflicted
+++ resolved
@@ -77,13 +77,8 @@
     specifier: 4.5.0
     version: 4.5.0
   vite-imagetools:
-<<<<<<< HEAD
-    specifier: 5.1.2
-    version: 5.1.2
-=======
     specifier: 6.1.0
     version: 6.1.0
->>>>>>> be030226
   vite-plugin-html:
     specifier: 3.2.0
     version: 3.2.0(vite@4.5.0)
@@ -2462,13 +2457,8 @@
     engines: {node: '>= 4'}
     dev: true
 
-<<<<<<< HEAD
-  /imagetools-core@4.1.0:
-    resolution: {integrity: sha512-GDMgj3zhQ3g6Ga3yWBSmdJC7mM8UePgHiZsVQZ8sUWgAk2UzRyGlFV5qdv0topv63vE86KaK6MmAbjVUVibOzA==}
-=======
   /imagetools-core@5.1.0:
     resolution: {integrity: sha512-NT7dh/1OoEwVp4vgMVRsW0vOMJsbaGtIyFJCXjGK9llT+GrCtQ5hJYPXNws7e2o7oYHU5mA9dDV1Cv9ooVL5Xw==}
->>>>>>> be030226
     engines: {node: '>=12.0.0'}
     dependencies:
       sharp: 0.32.5
@@ -3710,21 +3700,12 @@
     resolution: {integrity: sha512-EPD5q1uXyFxJpCrLnCc1nHnq3gOa6DZBocAIiI2TaSCA7VCJ1UJDMagCzIkXNsUYfD1daK//LTEQ8xiIbrHtcw==}
     dev: true
 
-<<<<<<< HEAD
-  /vite-imagetools@5.1.2:
-    resolution: {integrity: sha512-r8WVrrmYSmctm1IEMJuYSo3jGH93W6mf0NK3+85rmG+BJBO05E/YsbWw/lhE1nPBHgYb8liPC2ID3jSzGiPzJw==}
-    engines: {node: '>=12.0.0'}
-    dependencies:
-      '@rollup/pluginutils': 5.0.4
-      imagetools-core: 4.1.0
-=======
   /vite-imagetools@6.1.0:
     resolution: {integrity: sha512-3XfENNPyJ2fx4ByjJ200HDG+s5qaPpDoo2ZHZAqDCBGjO5spUOCEBEvBImwVu05BDxO59QwzFgIIFY9NvRIQRA==}
     engines: {node: '>=12.0.0'}
     dependencies:
       '@rollup/pluginutils': 5.0.4
       imagetools-core: 5.1.0
->>>>>>> be030226
     transitivePeerDependencies:
       - rollup
     dev: true
