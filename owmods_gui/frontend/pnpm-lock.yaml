--- conflicted
+++ resolved
@@ -408,11 +408,7 @@
       '@emotion/babel-plugin': 11.11.0
       '@emotion/is-prop-valid': 1.2.1
       '@emotion/react': 11.11.3(@types/react@18.2.46)(react@18.2.0)
-<<<<<<< HEAD
-      '@emotion/serialize': 1.1.3
-=======
       '@emotion/serialize': 1.1.2
->>>>>>> 06e039b2
       '@emotion/use-insertion-effect-with-fallbacks': 1.0.1(react@18.2.0)
       '@emotion/utils': 1.2.1
       '@types/react': 18.2.46
