import { commands, hooks } from "@commands";
import ModRow from "../ModRow";
import { memo, useCallback, useMemo } from "react";
import { useGetTranslation, useUnifiedMod } from "@hooks";
<<<<<<< HEAD
import * as dialog from "@tauri-apps/plugin-dialog";
=======
import { dialog, shell } from "@tauri-apps/api";
>>>>>>> 052677b0
import LocalModActions from "./LocalModActions";
import { LocalMod, RemoteMod, UnsafeLocalMod } from "@types";

const getErrorLevel = (mod?: UnsafeLocalMod): "err" | "warn" | undefined => {
    if (mod?.loadState === "invalid") {
        return "err";
    } else if (mod?.mod.errors.length !== 0) {
        if (
            mod?.mod.errors.find(
                (e) => e.errorType === "InvalidManifest" || e.errorType === "DuplicateMod"
            )
        ) {
            return "err";
        } else if (mod?.mod.enabled) {
            return "warn";
        }
    }
};

const getDisplayErrors = (
    getTranslation: ReturnType<typeof useGetTranslation>,
    mod?: UnsafeLocalMod
): string[] => {
    let errors: string[] = [];

    if (mod) {
        if (mod.loadState === "invalid") {
            errors.push(
                getTranslation(mod.mod.error.errorType, { payload: mod.mod.error.payload ?? "" })
            );
        } else {
            errors = mod.mod.errors.map((e) =>
                getTranslation(e.errorType, { payload: e.payload ?? "" })
            );
        }
    }

    return errors;
};

const canFix = (mod?: UnsafeLocalMod): boolean => {
    if (
        mod === undefined ||
        mod.loadState === "invalid" ||
        mod.mod.errors.length === 0 ||
        !mod.mod.enabled
    ) {
        return false;
    }

    return (mod.mod as LocalMod).errors.every(
        (e) =>
            e.errorType === "MissingDep" ||
            e.errorType === "DisabledDep" ||
            e.errorType === "Outdated"
    );
};

export interface LocalModRowProps {
    uniqueName: string;
    hideThumbnail: boolean;
}

const LocalModRow = memo(function LocalModRow(props: LocalModRowProps) {
    // Simple hooks
    const getTranslation = useGetTranslation();

    // Fetch data
    const [status1, local] = hooks.getLocalMod("localRefresh", { ...props });
    const remoteOpt = hooks.getRemoteMod("remoteRefresh", { ...props })[1];
    const autoEnableDeps = hooks.getGuiConfig("guiConfigReload")[1]?.autoEnableDeps ?? false;

    const remote = (remoteOpt?.type === "err" ? null : remoteOpt?.data) as RemoteMod | null;

    // Transform data
    const { name, slug, author, description, version, outdated, enabled } = useUnifiedMod(
        local,
        remote
    );
    const errorLevel = useMemo(() => getErrorLevel(local ?? undefined), [local]);
    const isErr = errorLevel === "err";
    const canFixWarn = useMemo(() => canFix(local ?? undefined), [local]);
    const displayErrors = useMemo(
        () => getDisplayErrors(getTranslation, local ?? undefined),
        [local, getTranslation]
    );
    const hasRemote = remote !== null;

    // Event Handlers
    const onReadme = useCallback(
        () => commands.openModReadme({ uniqueName: props.uniqueName }),
        [props.uniqueName]
    );
    const onFolder = useCallback(
        () => commands.openModFolder({ uniqueName: props.uniqueName }),
        [props.uniqueName]
    );
    const onGithub = useCallback(
        () => commands.openModGithub({ uniqueName: props.uniqueName }),
        [props.uniqueName]
    );
    const onToggle = useCallback(
        (newVal: boolean) => {
            const task = async () => {
                let enableDeps = false;
                const hasDisabledDeps = newVal
                    ? await commands.hasDisabledDeps({ uniqueName: props.uniqueName })
                    : false;
                if (hasDisabledDeps) {
                    enableDeps =
                        autoEnableDeps ||
                        (await dialog.ask(getTranslation("ENABLE_DEPS_MESSAGE"), {
                            type: "info",
                            title: getTranslation("CONFIRM")
                        }));
                }
                const warnings = await commands.toggleMod({
                    uniqueName: props.uniqueName,
                    enabled: newVal,
                    recursive: enableDeps
                });
                commands.refreshLocalDb();
                for (const modName of warnings) {
                    dialog.message(getTranslation("PREPATCHER_WARNING", { name: modName }), {
                        type: "warning",
                        title: getTranslation("PREPATCHER_WARNING_TITLE", {
                            name: modName
                        })
                    });
                }
            };
            task();
        },
        [autoEnableDeps, getTranslation, props.uniqueName]
    );
    const onUninstall = useCallback(() => {
        commands.uninstallMod({ uniqueName: props.uniqueName }).then((warnings) => {
            commands.refreshLocalDb();
            for (const modName of warnings) {
                dialog.message(getTranslation("PREPATCHER_WARNING", { name: modName }), {
                    type: "warning",
                    title: getTranslation("PREPATCHER_WARNING_TITLE", { name: modName })
                });
            }
        });
    }, [getTranslation, props.uniqueName]);
    const onFix = useCallback(() => {
        const task = async () => {
            if (outdated) {
                await commands.updateMod({ uniqueName: props.uniqueName });
            }
            await commands.fixDeps({ uniqueName: props.uniqueName });
            await commands.refreshLocalDb();
        };
        task();
    }, [outdated, props.uniqueName]);

    const donate = (local?.mod as LocalMod)?.manifest?.donateLink;

    const onDonate = useCallback(() => {
        shell.open(donate ?? "");
    }, [donate]);

    const modsToolbar = useMemo(
        () => (
            <LocalModActions
                uniqueName={props.uniqueName}
                enabled={enabled}
                isErr={isErr}
                hasRemote={hasRemote}
                hasDonate={donate !== undefined}
                canFix={canFixWarn}
                onToggle={onToggle}
                onReadme={onReadme}
                onFix={onFix}
                onFolder={onFolder}
                onUninstall={onUninstall}
                onGithub={onGithub}
                onDonate={onDonate}
            />
        ),
        [
            props.uniqueName,
            enabled,
            isErr,
            hasRemote,
            donate,
            canFixWarn,
            onToggle,
            onReadme,
            onFix,
            onFolder,
            onUninstall,
            onGithub,
            onDonate
        ]
    );

    return (
        <ModRow
            uniqueName={props.uniqueName}
            name={name}
            slug={slug}
            thumbnailUrl={remote?.thumbnail?.openGraph ?? remote?.thumbnail.main}
            thumbnailClasses={enabled ? "" : "disabled"}
            author={author}
            version={version}
            hideThumbnail={props.hideThumbnail}
            requiresDlc={remote?.tags?.includes("requires-dlc") ?? false}
            isOutdated={outdated}
            isLoading={status1 === "Loading" && local === null}
            remoteIsLoading={(remoteOpt?.type ?? "loading") === "loading"}
            description={
                (local?.loadState === "valid" && !enabled) || displayErrors.length === 0
                    ? description
                    : displayErrors.join("\n") +
                      (canFixWarn ? `\n${getTranslation("VALIDATION_FIX_MESSAGE")}` : "")
            }
            downloads={remote?.downloadCount ?? -1}
            errorLevel={errorLevel}
        >
            {modsToolbar}
        </ModRow>
    );
});

export default LocalModRow;<|MERGE_RESOLUTION|>--- conflicted
+++ resolved
@@ -2,11 +2,7 @@
 import ModRow from "../ModRow";
 import { memo, useCallback, useMemo } from "react";
 import { useGetTranslation, useUnifiedMod } from "@hooks";
-<<<<<<< HEAD
 import * as dialog from "@tauri-apps/plugin-dialog";
-=======
-import { dialog, shell } from "@tauri-apps/api";
->>>>>>> 052677b0
 import LocalModActions from "./LocalModActions";
 import { LocalMod, RemoteMod, UnsafeLocalMod } from "@types";
 
