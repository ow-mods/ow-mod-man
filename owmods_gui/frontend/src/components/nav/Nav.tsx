import {
    BsPlayFill,
    BsQuestion,
    BsGearFill,
    BsInfoCircleFill,
    BsBoxArrowInDown,
    BsBoxArrowUpRight
} from "react-icons/bs";

import NavButton from "@components/nav/NavButton";
import { IconContext } from "react-icons";
import Icon from "@components/common/Icon";
import NavMore from "./NavMore";
import { useCallback, useRef, useState } from "react";
import SettingsModal from "@components/modals/SettingsModal";
import InstallFromModal from "@components/modals/InstallFromModal";
import AboutModal from "@components/modals/AboutModal";
import Downloads from "../downloads/Downloads";
import { useTranslations } from "@hooks";
import { commands } from "@commands";
import { dialog } from "@tauri-apps/api";
import CenteredSpinner from "@components/common/CenteredSpinner";
import NavRefreshButton from "./NavRefresh";
import { ModalHandle } from "@components/modals/Modal";

const Nav = () => {
    const settingsRef = useRef<ModalHandle>();
    const installFromRef = useRef<ModalHandle>();
    const aboutRef = useRef<ModalHandle>();

    const [areLogsStarting, setLogsStarting] = useState<boolean>(false);

    const [runGame, help, settings, installFrom, about, exportLabel, confirm, launchAnyway] =
        useTranslations([
            "RUN_GAME",
            "HELP",
            "SETTINGS",
            "INSTALL_FROM",
            "ABOUT",
            "EXPORT_MODS",
            "CONFIRM",
            "LAUNCH_ANYWAY"
        ]);

    const onPlay = useCallback(() => {
        const start = () =>
            commands
                .startLogs()
                .then(() => setLogsStarting(false))
                .catch(console.warn);
        setLogsStarting(true);
        const task = async () => {
            const hasIssues = await commands.checkDBForIssues();
            const skipWarning = (await commands.getGuiConfig()).noWarning;
            if (!skipWarning && hasIssues) {
                dialog
                    .ask(launchAnyway, {
                        type: "warning",
                        title: confirm
                    })
                    .then((yes) => {
                        if (yes) {
                            start();
                        } else {
                            setLogsStarting(false);
                        }
                    });
            } else {
                start();
            }
        };
        task();
    }, [confirm, launchAnyway]);

    const onExport = useCallback(() => {
        dialog
            .save({
                title: exportLabel,
                filters: [
                    {
                        name: "JSON File",
                        extensions: ["json"]
                    }
                ]
            })
            .then((path) => {
                if (path) {
                    commands.exportMods({ path }).catch(console.error);
                }
            });
    }, [exportLabel]);

    return (
        <IconContext.Provider value={{ className: "nav-icon" }}>
<<<<<<< HEAD
            <SettingsModal open={openSettings} />
            <InstallFromModal open={openInstallFrom} />
            <AboutModal open={openAbout} />
            <div className="nav-wrapper">
                <nav className="max-width">
                    <ul>
                        <Downloads />
                        <NavRefreshButton />
                    </ul>
                    <ul>
                        {areLogsStarting ? (
                            <CenteredSpinner />
                        ) : (
                            <NavButton onClick={onPlay} labelPlacement="bottom" ariaLabel={runGame}>
                                <Icon iconClassName="main-icon" iconType={BsPlayFill} />
                            </NavButton>
                        )}
                    </ul>
                    <ul>
                        <NavButton labelPlacement="bottom" ariaLabel={help}>
                            <Icon iconType={BsQuestion} />
                        </NavButton>
                        <NavMore>
                            {/* Dropdown uses RTL */}
                            <NavButton onClick={() => openSettings.current?.()}>
                                {settings} <Icon iconType={BsGearFill} />
                            </NavButton>
                            <NavButton onClick={() => openInstallFrom.current?.()}>
                                ...{installFrom} <Icon iconType={BsBoxArrowInDown} />
                            </NavButton>
                            <NavButton onClick={onExport}>
                                {exportLabel} <Icon iconType={BsBoxArrowUpRight} />
                            </NavButton>
                            <NavButton onClick={() => openAbout.current?.()}>
                                {about} <Icon iconType={BsInfoCircleFill} />
                            </NavButton>
                        </NavMore>
                    </ul>
                </nav>
            </div>
=======
            <SettingsModal ref={settingsRef} />
            <InstallFromModal ref={installFromRef} />
            <AboutModal ref={aboutRef} />
            <nav>
                <ul>
                    <Downloads />
                    <NavRefreshButton />
                </ul>
                <ul>
                    {areLogsStarting ? (
                        <CenteredSpinner />
                    ) : (
                        <NavButton onClick={onPlay} labelPlacement="bottom" ariaLabel={runGame}>
                            <Icon iconClassName="main-icon" iconType={BsPlayFill} />
                        </NavButton>
                    )}
                </ul>
                <ul>
                    <NavButton labelPlacement="bottom" ariaLabel={help}>
                        <Icon iconType={BsQuestion} />
                    </NavButton>
                    <NavMore>
                        {/* Dropdown uses RTL */}
                        <NavButton onClick={() => settingsRef.current?.open()}>
                            {settings} <Icon iconType={BsGearFill} />
                        </NavButton>
                        <NavButton onClick={() => installFromRef.current?.open()}>
                            ...{installFrom} <Icon iconType={BsBoxArrowInDown} />
                        </NavButton>
                        <NavButton onClick={onExport}>
                            {exportLabel} <Icon iconType={BsBoxArrowUpRight} />
                        </NavButton>
                        <NavButton onClick={() => aboutRef.current?.open()}>
                            {about} <Icon iconType={BsInfoCircleFill} />
                        </NavButton>
                    </NavMore>
                </ul>
            </nav>
>>>>>>> 43047f93
        </IconContext.Provider>
    );
};

export default Nav;<|MERGE_RESOLUTION|>--- conflicted
+++ resolved
@@ -92,10 +92,9 @@
 
     return (
         <IconContext.Provider value={{ className: "nav-icon" }}>
-<<<<<<< HEAD
-            <SettingsModal open={openSettings} />
-            <InstallFromModal open={openInstallFrom} />
-            <AboutModal open={openAbout} />
+            <SettingsModal ref={settingsRef} />
+            <InstallFromModal ref={installFromRef} />
+            <AboutModal ref={aboutRef} />
             <div className="nav-wrapper">
                 <nav className="max-width">
                     <ul>
@@ -116,63 +115,23 @@
                             <Icon iconType={BsQuestion} />
                         </NavButton>
                         <NavMore>
-                            {/* Dropdown uses RTL */}
-                            <NavButton onClick={() => openSettings.current?.()}>
+                        {/* Dropdown uses RTL */}
+                            <NavButton onClick={() => settingsRef.current?.open()}>
                                 {settings} <Icon iconType={BsGearFill} />
                             </NavButton>
-                            <NavButton onClick={() => openInstallFrom.current?.()}>
+                            <NavButton onClick={() => installFromRef.current?.open()}>
                                 ...{installFrom} <Icon iconType={BsBoxArrowInDown} />
                             </NavButton>
                             <NavButton onClick={onExport}>
                                 {exportLabel} <Icon iconType={BsBoxArrowUpRight} />
                             </NavButton>
-                            <NavButton onClick={() => openAbout.current?.()}>
+                            <NavButton onClick={() => aboutRef.current?.open()}>
                                 {about} <Icon iconType={BsInfoCircleFill} />
                             </NavButton>
-                        </NavMore>
+                    </NavMore>
                     </ul>
                 </nav>
             </div>
-=======
-            <SettingsModal ref={settingsRef} />
-            <InstallFromModal ref={installFromRef} />
-            <AboutModal ref={aboutRef} />
-            <nav>
-                <ul>
-                    <Downloads />
-                    <NavRefreshButton />
-                </ul>
-                <ul>
-                    {areLogsStarting ? (
-                        <CenteredSpinner />
-                    ) : (
-                        <NavButton onClick={onPlay} labelPlacement="bottom" ariaLabel={runGame}>
-                            <Icon iconClassName="main-icon" iconType={BsPlayFill} />
-                        </NavButton>
-                    )}
-                </ul>
-                <ul>
-                    <NavButton labelPlacement="bottom" ariaLabel={help}>
-                        <Icon iconType={BsQuestion} />
-                    </NavButton>
-                    <NavMore>
-                        {/* Dropdown uses RTL */}
-                        <NavButton onClick={() => settingsRef.current?.open()}>
-                            {settings} <Icon iconType={BsGearFill} />
-                        </NavButton>
-                        <NavButton onClick={() => installFromRef.current?.open()}>
-                            ...{installFrom} <Icon iconType={BsBoxArrowInDown} />
-                        </NavButton>
-                        <NavButton onClick={onExport}>
-                            {exportLabel} <Icon iconType={BsBoxArrowUpRight} />
-                        </NavButton>
-                        <NavButton onClick={() => aboutRef.current?.open()}>
-                            {about} <Icon iconType={BsInfoCircleFill} />
-                        </NavButton>
-                    </NavMore>
-                </ul>
-            </nav>
->>>>>>> 43047f93
         </IconContext.Provider>
     );
 };
